--- conflicted
+++ resolved
@@ -1,829 +1,742 @@
 package service
 
 import (
-	"context"
-	"encoding/base64"
-	"encoding/json"
-	"fmt"
-	"github.com/Shopify/sarama"
-	"io/ioutil"
-	"net/http"
-	"reflect"
-	"strconv"
-	"strings"
-	"time"
-
-	dapr "github.com/dapr/go-sdk/client"
-
-	"github.com/google/uuid"
-	"github.com/pkg/errors"
-	v1 "github.com/tkeel-io/core/api/core/v1"
-	pb "github.com/tkeel-io/iothub/protobuf"
-	"github.com/tkeel-io/kit/log"
+    "context"
+    "encoding/base64"
+    "encoding/json"
+    "fmt"
+    "github.com/Shopify/sarama"
+    "io/ioutil"
+    "net/http"
+    "reflect"
+    "strconv"
+    "strings"
+    "time"
+
+    dapr "github.com/dapr/go-sdk/client"
+
+    "github.com/google/uuid"
+    "github.com/pkg/errors"
+    v1 "github.com/tkeel-io/core/api/core/v1"
+    pb "github.com/tkeel-io/iothub/protobuf"
+    "github.com/tkeel-io/kit/log"
 )
 
 const (
-	//state store
-	iothubPrivateStatesStoreName = `iothub-private-store`
-	connectInfoSuffixKey         = `_ci`
-	devEntitySuffixKey           = `_de`
-	subEntitySuffixKey           = `_sub`
-
-	//different properties of device entity
-	rawDataProperty     = `rawData`
-	attributeProperty   = `attributes`
-	telemetryProperty   = `telemetry`
-	commandProperty     = `commands`
-	connectInfoProperty = `connectInfo`
-
-	// mark
-	MarkUpStream   = "upstream"
-	MarkDownStream = "downstream"
-	MarkConnecting = "connecting"
-
-<<<<<<< HEAD
-=======
-	// subscription mode
-	onChangeMode = "onChange"
-	realtimeMode = "realtime"
-
->>>>>>> 446fd1cd
-	// default client id for cloud
-	defaultDownStreamClientId = `@tkeel.iothub.internal.clientId`
-
-	// default header key
-	tkeelAuthHeader = `x-tKeel-auth`
-	defaultTenant   = `_tKeel_system`
-	defaultUser     = `_tKeel_admin`
-	defultRole      = `admin`
-
-	// default base url
-	BaseUrl = `http://localhost:3500/v1.0/invoke/keel/method/apis`
+    //state store
+    iothubPrivateStatesStoreName = `iothub-private-store`
+    connectInfoSuffixKey         = `_ci`
+    devEntitySuffixKey           = `_de`
+    subEntitySuffixKey           = `_sub`
+
+    //different properties of device entity
+    rawDataProperty     = `rawData`
+    attributeProperty   = `attributes`
+    telemetryProperty   = `telemetry`
+    commandProperty     = `commands`
+    connectInfoProperty = `connectInfo`
+
+    // mark
+    MarkUpStream   = "upstream"
+    MarkDownStream = "downstream"
+    MarkConnecting = "connecting"
+
+    // subscription mode
+    onChangeMode = "onChange"
+    realtimeMode = "realtime"
+
+    // default client id for cloud
+    defaultDownStreamClientId = `@tkeel.iothub.internal.clientId`
+
+    // default header key
+    tkeelAuthHeader = `x-tKeel-auth`
+    defaultTenant   = `_tKeel_system`
+    defaultUser     = `_tKeel_admin`
+    defultRole      = `admin`
+
+    // default base url
+    BaseUrl = `http://localhost:3500/v1.0/invoke/keel/method/apis`
 )
 
 // HookService is used to implement emqx_exhook_v1.s *HookService.
 type HookService struct {
-	pb.UnimplementedHookProviderServer
-	daprClient dapr.Client
-	//clients map[string]*ConnectInfo
-	//entities map[string]*DeviceEntityInfo
-
-	// map["clientid"][{"topic": "xxx/xxx", "qos": 0, "node": "XXX"},]
-	subscribeTopics map[string][]map[string]interface{}
-	producer        sarama.AsyncProducer
+    pb.UnimplementedHookProviderServer
+    daprClient dapr.Client
+    //clients map[string]*ConnectInfo
+    //entities map[string]*DeviceEntityInfo
+
+    // map["clientid"][{"topic": "xxx/xxx", "qos": 0, "node": "XXX"},]
+    subscribeTopics map[string][]map[string]interface{}
+    producer        sarama.AsyncProducer
 }
 
 func NewHookService(client dapr.Client) *HookService {
-	config := sarama.NewConfig()
-	config.Producer.Return.Successes = true
-	config.Producer.Return.Errors = true
-	address := []string{"localhost:9092"}
-	p, err := sarama.NewAsyncProducer(address, config)
-	// TODO: error
-	if err != nil {
-		panic("error")
-	}
-	go func(p sarama.AsyncProducer) {
-		errs := p.Errors()
-		success := p.Successes()
-		for {
-			select {
-			case rc := <-errs:
-				if rc != nil {
-					// TODO:
-				}
-				return
-			case _ = <-success:
-			}
-		}
-	}(p)
-	//
-	return &HookService{daprClient: client, producer: p}
+    config := sarama.NewConfig()
+    config.Producer.Return.Successes = true
+    config.Producer.Return.Errors = true
+    address := []string{"localhost:9092"}
+    p, err := sarama.NewAsyncProducer(address, config)
+    // TODO: error
+    if err != nil {
+        panic("error")
+    }
+    go func(p sarama.AsyncProducer) {
+        errs := p.Errors()
+        success := p.Successes()
+        for {
+            select {
+            case rc := <-errs:
+                if rc != nil {
+                    // TODO:
+                }
+                return
+            case _ = <-success:
+            }
+        }
+    }(p)
+    //
+    return &HookService{daprClient: client, producer: p}
 }
 
 // HookProviderServer callbacks
 
 func (s *HookService) OnProviderLoaded(ctx context.Context, in *pb.ProviderLoadedRequest) (*pb.LoadedResponse, error) {
-	hooks := []*pb.HookSpec{
-		{Name: "client.connect"},
-		{Name: "client.connack"},
-		{Name: "client.connected"},
-		{Name: "client.disconnected"},
-		{Name: "client.authenticate"},
-		{Name: "client.check_acl"},
-		{Name: "client.subscribe"},
-		{Name: "client.unsubscribe"},
-		{Name: "session.created"},
-		{Name: "session.subscribed"},
-		{Name: "session.unsubscribed"},
-		{Name: "session.resumed"},
-		{Name: "session.discarded"},
-		{Name: "session.takeovered"},
-		{Name: "session.terminated"},
-		{Name: "message.publish"},
-		{Name: "message.delivered"},
-		{Name: "message.acked"},
-		{Name: "message.dropped"},
-	}
-	return &pb.LoadedResponse{Hooks: hooks}, nil
+    hooks := []*pb.HookSpec{
+        {Name: "client.connect"},
+        {Name: "client.connack"},
+        {Name: "client.connected"},
+        {Name: "client.disconnected"},
+        {Name: "client.authenticate"},
+        {Name: "client.check_acl"},
+        {Name: "client.subscribe"},
+        {Name: "client.unsubscribe"},
+        {Name: "session.created"},
+        {Name: "session.subscribed"},
+        {Name: "session.unsubscribed"},
+        {Name: "session.resumed"},
+        {Name: "session.discarded"},
+        {Name: "session.takeovered"},
+        {Name: "session.terminated"},
+        {Name: "message.publish"},
+        {Name: "message.delivered"},
+        {Name: "message.acked"},
+        {Name: "message.dropped"},
+    }
+    return &pb.LoadedResponse{Hooks: hooks}, nil
 }
 
 func (s *HookService) OnProviderUnloaded(ctx context.Context, in *pb.ProviderUnloadedRequest) (*pb.EmptySuccess, error) {
-	return &pb.EmptySuccess{}, nil
+    return &pb.EmptySuccess{}, nil
 }
 
 func (s *HookService) OnClientConnect(ctx context.Context, in *pb.ClientConnectRequest) (*pb.EmptySuccess, error) {
-	return &pb.EmptySuccess{}, nil
+    return &pb.EmptySuccess{}, nil
 }
 
 func (s *HookService) OnClientConnack(ctx context.Context, in *pb.ClientConnackRequest) (*pb.EmptySuccess, error) {
-	return &pb.EmptySuccess{}, nil
+    return &pb.EmptySuccess{}, nil
 }
 
 func (s *HookService) OnClientConnected(ctx context.Context, in *pb.ClientConnectedRequest) (*pb.EmptySuccess, error) {
-	log.Debugf("clientInfo %v", in.GetClientinfo())
-	username := in.Clientinfo.Username
-	ci := &ConnectInfo{
-		ClientID:   in.Clientinfo.Clientid,
-		UserName:   in.Clientinfo.Username,
-		PeerHost:   in.Clientinfo.Peerhost,
-		Protocol:   in.Clientinfo.Protocol,
-		SocketPort: strconv.Itoa(int(in.Clientinfo.Sockport)),
-		Online:     true,
-	}
-	infoMap := map[string]interface{}{
-		//connectInfoProperty: *ci,
-		rawDataProperty: map[string]interface{}{
-			"id":     username,
-			"ts":     GetTime(),
-			"values": *ci,
-			"path":   "",
-			"type":   connectInfoProperty,
-			"mark":   MarkConnecting,
-		},
-	}
-	// get owner
-	owner, err := s.GetState(username + devEntitySuffixKey)
-	if err != nil {
-		return nil, err
-	}
-
-	data := map[string]interface{}{
-		"id":     username,
-		"owner":  string(owner),
-		"type":   "device",
-		"source": "iothub",
-		"data":   infoMap,
-	}
-	log.Debugf("pub data %s", data)
-	if err := s.daprClient.PublishEvent(context.Background(), "iothub-pubsub", "core-pub", data); err != nil {
-		log.Error(err)
-		return nil, err
-	}
-	//save ConnectInfo
-	ciByte, err := json.Marshal(ci)
-	if nil != err {
-		log.Error(err)
-		return nil, err
-	}
-	if err := s.SaveState(username + connectInfoSuffixKey, ciByte); err != nil {
-		return nil, err
-	}
-
-	return &pb.EmptySuccess{}, nil
+    log.Debugf("clientInfo %v", in.GetClientinfo())
+    username := in.Clientinfo.Username
+    ci := &ConnectInfo{
+        ClientID:   in.Clientinfo.Clientid,
+        UserName:   in.Clientinfo.Username,
+        PeerHost:   in.Clientinfo.Peerhost,
+        Protocol:   in.Clientinfo.Protocol,
+        SocketPort: strconv.Itoa(int(in.Clientinfo.Sockport)),
+        Online:     true,
+    }
+    infoMap := map[string]interface{}{
+        //connectInfoProperty: *ci,
+        rawDataProperty: map[string]interface{}{
+            "id":     username,
+            "ts":     GetTime(),
+            "values": *ci,
+            "path":   "",
+            "type":   connectInfoProperty,
+            "mark":   MarkConnecting,
+        },
+    }
+    // get owner
+    owner, err := s.GetState(username + devEntitySuffixKey)
+    if err != nil {
+        return nil, err
+    }
+
+    data := map[string]interface{}{
+        "id":     username,
+        "owner":  string(owner),
+        "type":   "device",
+        "source": "iothub",
+        "data":   infoMap,
+    }
+    log.Debugf("pub data %s", data)
+    if err := s.daprClient.PublishEvent(context.Background(), "iothub-pubsub", "core-pub", data); err != nil {
+        log.Error(err)
+        return nil, err
+    }
+    //save ConnectInfo
+    ciByte, err := json.Marshal(ci)
+    if nil != err {
+        log.Error(err)
+        return nil, err
+    }
+    if err := s.SaveState(username+connectInfoSuffixKey, ciByte); err != nil {
+        return nil, err
+    }
+
+    return &pb.EmptySuccess{}, nil
 }
 
 func (s *HookService) OnClientDisconnected(ctx context.Context, in *pb.ClientDisconnectedRequest) (*pb.EmptySuccess, error) {
-	username := in.Clientinfo.Username
-	ci := &ConnectInfo{
-		ClientID:   "",
-		UserName:   "",
-		PeerHost:   "",
-		Protocol:   "",
-		SocketPort: "",
-		Online:     false,
-	}
-	infoMap := map[string]interface{}{
-		//connectInfoProperty: *ci,
-		rawDataProperty: map[string]interface{}{
-			"id":     username,
-			"ts":     GetTime(),
-			"values": *ci,
-			"path":   "",
-			"type":   connectInfoProperty,
-			"mark":   MarkConnecting,
-		},
-	}
-	// get owner
-	owner, err := s.GetState(username + devEntitySuffixKey)
-	if err != nil {
-		return nil, err
-	}
-	data := map[string]interface{}{
-		"id":     username,
-		"owner":  string(owner),
-		"type":   "device",
-		"source": "iothub",
-		"data":   infoMap,
-	}
-	log.Debugf("pub data %s", data)
-	if err := s.daprClient.PublishEvent(context.Background(), "iothub-pubsub", "core-pub", data); err != nil {
-		log.Error(err)
-		return nil, err
-	}
-
-	//delete connect info from state store
-	if err := s.DeleteState(username + connectInfoSuffixKey); err != nil {
-		log.Errorf("Failed to delete state store: %v", err)
-		return nil, err
-	}
-<<<<<<< HEAD
-	//delete subId
-	if err := s.DeleteState(username, subEntitySuffixKey); nil != err {
-		log.Errorf("delete subscription id err, %v", err)
-=======
-	// get all subscription id
-	subIds, err := s.GetState(username)
-	if err != nil {
-		return nil, err
-	}
-	// delete topic id and subscription id
-	for _, subId := range subIds{
-		id := string(subId)
-		topic, err := s.GetState(id)
-		if err != nil {
-			return nil, err
-		}
-		if err:= s.DeleteState(string(topic)); nil != err {
-			log.Errorf("delete topic err, %v", err)
-			return nil, err
-		}
-		if err:= s.DeleteState(id); nil != err {
-			log.Errorf("delete subscription id err, %v", err)
-			return nil, err
-		}
-	}
-	// delete device id
-	if err:= s.DeleteState(username); nil != err {
-		log.Errorf("delete device id err, %v", err)
->>>>>>> 446fd1cd
-		return nil, err
-	}
-
-	return &pb.EmptySuccess{}, nil
+    username := in.Clientinfo.Username
+    ci := &ConnectInfo{
+        ClientID:   "",
+        UserName:   "",
+        PeerHost:   "",
+        Protocol:   "",
+        SocketPort: "",
+        Online:     false,
+    }
+    infoMap := map[string]interface{}{
+        //connectInfoProperty: *ci,
+        rawDataProperty: map[string]interface{}{
+            "id":     username,
+            "ts":     GetTime(),
+            "values": *ci,
+            "path":   "",
+            "type":   connectInfoProperty,
+            "mark":   MarkConnecting,
+        },
+    }
+    // get owner
+    owner, err := s.GetState(username + devEntitySuffixKey)
+    if err != nil {
+        return nil, err
+    }
+    data := map[string]interface{}{
+        "id":     username,
+        "owner":  string(owner),
+        "type":   "device",
+        "source": "iothub",
+        "data":   infoMap,
+    }
+    log.Debugf("pub data %s", data)
+    if err := s.daprClient.PublishEvent(context.Background(), "iothub-pubsub", "core-pub", data); err != nil {
+        log.Error(err)
+        return nil, err
+    }
+
+    //delete connect info from state store
+    if err := s.DeleteState(username + connectInfoSuffixKey); err != nil {
+        log.Errorf("Failed to delete state store: %v", err)
+        return nil, err
+    }
+
+    //delete subId
+    if err := s.DeleteState(username + subEntitySuffixKey); nil != err {
+        log.Errorf("delete subscription id err, %v", err)
+        // get all subscription id
+        subIds, err := s.GetState(username)
+        if err != nil {
+            return nil, err
+        }
+        // delete topic id and subscription id
+        for _, subId := range subIds {
+            id := string(subId)
+            topic, err := s.GetState(id)
+            if err != nil {
+                return nil, err
+            }
+            if err := s.DeleteState(string(topic)); nil != err {
+                log.Errorf("delete topic err, %v", err)
+                return nil, err
+            }
+            if err := s.DeleteState(id); nil != err {
+                log.Errorf("delete subscription id err, %v", err)
+                return nil, err
+            }
+        }
+        // delete device id
+        if err := s.DeleteState(username); nil != err {
+            log.Errorf("delete device id err, %v", err)
+            return nil, err
+        }
+    }
+    return &pb.EmptySuccess{}, nil
 }
 
 type TokenValidRequest struct {
-	EntityToken string `json:"entity_token"`
+    EntityToken string `json:"entity_token"`
 }
 
 type TokenValidResponseData struct {
-	EntityID   string `json:"entity_id"`
-	EntityType string `json:"entity_type"`
-	Exp        int64  `json:"exp"`
-	Owner      string `json:"owner"`
+    EntityID   string `json:"entity_id"`
+    EntityType string `json:"entity_type"`
+    Exp        int64  `json:"exp"`
+    Owner      string `json:"owner"`
 }
 
 type TokenValidResponse struct {
-	Code int32                  `json:"code"`
-	Msg  string                 `json:"msg"`
-	Data TokenValidResponseData `json:"data"`
+    Code int32                  `json:"code"`
+    Msg  string                 `json:"msg"`
+    Data TokenValidResponseData `json:"data"`
 }
 
 func (s *HookService) parseToken(password string) (*TokenValidResponse, error) {
-	url := BaseUrl + "/security/v1/entity/info/" + password
-	req, err := http.NewRequest(http.MethodGet, url, nil)
-	if err != nil {
-		return nil, err
-	}
-
-	req.Header.Add("Content-Type", "application/json")
-	AddDefaultAuthHeader(req)
-
-	resp, err := http.DefaultClient.Do(req)
-	if err != nil {
-		return nil, err
-	}
-	defer resp.Body.Close()
-
-	body, err := ioutil.ReadAll(resp.Body)
-	if err != nil {
-		return nil, err
-	}
-
-	tokenResp := &TokenValidResponse{}
-	if err := json.Unmarshal(body, tokenResp); nil != err {
-		return nil, err
-	}
-	return tokenResp, nil
+    url := BaseUrl + "/security/v1/entity/info/" + password
+    req, err := http.NewRequest(http.MethodGet, url, nil)
+    if err != nil {
+        return nil, err
+    }
+
+    req.Header.Add("Content-Type", "application/json")
+    AddDefaultAuthHeader(req)
+
+    resp, err := http.DefaultClient.Do(req)
+    if err != nil {
+        return nil, err
+    }
+    defer resp.Body.Close()
+
+    body, err := ioutil.ReadAll(resp.Body)
+    if err != nil {
+        return nil, err
+    }
+
+    tokenResp := &TokenValidResponse{}
+    if err := json.Unmarshal(body, tokenResp); nil != err {
+        return nil, err
+    }
+    return tokenResp, nil
 }
 
 func (s *HookService) auth(password, username string) bool {
-	tokenResp, err := s.parseToken(password)
-	if nil != err {
-		log.Error(err)
-		return false
-	}
-	log.Debug(tokenResp, username)
-	if (tokenResp.Code != 200) || (tokenResp.Data.EntityID != username) {
-		log.Errorf("auth result code: %v or invalid username %s", tokenResp.Msg, username)
-		return false
-	}
-	//save owner
-	if err := s.SaveState(username + devEntitySuffixKey, []byte(tokenResp.Data.Owner)); err != nil {
-		return false
-	}
-	return true
+    tokenResp, err := s.parseToken(password)
+    if nil != err {
+        log.Error(err)
+        return false
+    }
+    log.Debug(tokenResp, username)
+    if (tokenResp.Code != 200) || (tokenResp.Data.EntityID != username) {
+        log.Errorf("auth result code: %v or invalid username %s", tokenResp.Msg, username)
+        return false
+    }
+    //save owner
+    if err := s.SaveState(username+devEntitySuffixKey, []byte(tokenResp.Data.Owner)); err != nil {
+        return false
+    }
+    return true
 }
 
 func (s *HookService) OnClientAuthenticate(ctx context.Context, in *pb.ClientAuthenticateRequest) (*pb.ValuedResponse, error) {
-	res := &pb.ValuedResponse{}
-	res.Type = pb.ValuedResponse_STOP_AND_RETURN
-	log.Debug(in.GetClientinfo())
-	authRes := s.auth(in.Clientinfo.GetPassword(), in.Clientinfo.GetUsername())
-	res.Value = &pb.ValuedResponse_BoolResult{BoolResult: authRes}
-	return res, nil
+    res := &pb.ValuedResponse{}
+    res.Type = pb.ValuedResponse_STOP_AND_RETURN
+    log.Debug(in.GetClientinfo())
+    authRes := s.auth(in.Clientinfo.GetPassword(), in.Clientinfo.GetUsername())
+    res.Value = &pb.ValuedResponse_BoolResult{BoolResult: authRes}
+    return res, nil
 }
 
 func (s *HookService) OnClientCheckAcl(ctx context.Context, in *pb.ClientCheckAclRequest) (*pb.ValuedResponse, error) { //nolint
-	return &pb.ValuedResponse{}, nil
+    return &pb.ValuedResponse{}, nil
 }
 
 func (s *HookService) OnClientSubscribe(ctx context.Context, in *pb.ClientSubscribeRequest) (*pb.EmptySuccess, error) {
-	topics := in.GetTopicFilters()
-	username := in.Clientinfo.GetUsername()
-	for _, tf := range topics {
-		topic := tf.GetName()
-		//get owner
-		value, err := s.GetState(username + devEntitySuffixKey)
-		if err != nil {
-			return nil, err
-		}
-		owner := string(value)
-
-		log.Debugf("client subscribe topic: %s, username: %s", topic, username)
-		// 创建 core 订阅实体
-		if topic == AttributesTopic {
-			// 一般设备订阅平台属性变化
-			s.CreateSubscribeEntity(owner, username, attributeProperty, topic, onChangeMode)
-		} else if topic == AttributesGatewayTopic {
-			//网关设备订阅平台属性变化
-			//{"device": "Device A", "data": {"attribute1": "value1", "attribute2": 42}} // tb payload
-			//var devices []string
-			//s.CreateSubscribeEntity(owner, username, attributeProperty, topic, onChangeMode)
-		} else if topic == CommandTopicRequest {
-			//订阅平台命令
-			s.CreateSubscribeEntity(owner, username, commandProperty, topic, realtimeMode)
-		} else if topic == AttributesTopicResponse || topic ==  AttributesGatewayTopicResponse {
-			//边端获取平台属性值
-			//do nothing
-			log.Debugf("client subscribe topic %s", topic)
-		} else {
-			return nil, errors.New("invalid topic")
-		}
-
-	}
-	return &pb.EmptySuccess{}, nil
+    topics := in.GetTopicFilters()
+    username := in.Clientinfo.GetUsername()
+    for _, tf := range topics {
+        topic := tf.GetName()
+        //get owner
+        value, err := s.GetState(username + devEntitySuffixKey)
+        if err != nil {
+            return nil, err
+        }
+        owner := string(value)
+
+        log.Debugf("client subscribe topic: %s, username: %s", topic, username)
+        // 创建 core 订阅实体
+        if topic == AttributesTopic {
+            // 一般设备订阅平台属性变化
+            s.CreateSubscribeEntity(owner, username, attributeProperty, topic, onChangeMode)
+        } else if topic == AttributesGatewayTopic {
+            //网关设备订阅平台属性变化
+            //{"device": "Device A", "data": {"attribute1": "value1", "attribute2": 42}} // tb payload
+            //var devices []string
+            //s.CreateSubscribeEntity(owner, username, attributeProperty, topic, onChangeMode)
+        } else if topic == CommandTopicRequest {
+            //订阅平台命令
+            s.CreateSubscribeEntity(owner, username, commandProperty, topic, realtimeMode)
+        } else if topic == AttributesTopicResponse || topic == AttributesGatewayTopicResponse {
+            //边端获取平台属性值
+            //do nothing
+            log.Debugf("client subscribe topic %s", topic)
+        } else {
+            return nil, errors.New("invalid topic")
+        }
+
+    }
+    return &pb.EmptySuccess{}, nil
 }
 
 func (s *HookService) OnClientUnsubscribe(ctx context.Context, in *pb.ClientUnsubscribeRequest) (*pb.EmptySuccess, error) {
-	topics := in.GetTopicFilters()
-	username := in.Clientinfo.GetUsername()
-	for _, tf := range topics {
-		topic := tf.GetName()
-		log.Debug("unSubscribe topic ", topic)
-		//get owner
-		owner, err := s.GetState(username + devEntitySuffixKey)
-		if err != nil {
-			return nil, err
-		}
-		// get subscription Id
-		subId, err := s.GetState(topic)
-		if err != nil {
-			return nil, err
-		}
-		// delete topic Id
-		if err:= s.DeleteState(topic); nil != err {
-			log.Errorf("delete topic id err, %v", err)
-			return nil, err
-		}
-
-		// 删除 core 订阅实体
-		if err := s.DeleteSubscribeEntity(string(owner), username, string(subId)); nil != err {
-			return nil, err
-		}
-		// delete subscription Id
-		if err:= s.DeleteState(string(subId)); nil != err {
-			log.Errorf("delete subscription id err, %v", err)
-			return nil, err
-		}
-	}
-	return &pb.EmptySuccess{}, nil
+    topics := in.GetTopicFilters()
+    username := in.Clientinfo.GetUsername()
+    for _, tf := range topics {
+        topic := tf.GetName()
+        log.Debug("unSubscribe topic ", topic)
+        //get owner
+        owner, err := s.GetState(username + devEntitySuffixKey)
+        if err != nil {
+            return nil, err
+        }
+        // get subscription Id
+        subId, err := s.GetState(topic)
+        if err != nil {
+            return nil, err
+        }
+        // delete topic Id
+        if err := s.DeleteState(topic); nil != err {
+            log.Errorf("delete topic id err, %v", err)
+            return nil, err
+        }
+
+        // 删除 core 订阅实体
+        if err := s.DeleteSubscribeEntity(string(owner), username, string(subId)); nil != err {
+            return nil, err
+        }
+        // delete subscription Id
+        if err := s.DeleteState(string(subId)); nil != err {
+            log.Errorf("delete subscription id err, %v", err)
+            return nil, err
+        }
+    }
+    return &pb.EmptySuccess{}, nil
 }
 
 func (s *HookService) OnSessionCreated(ctx context.Context, in *pb.SessionCreatedRequest) (*pb.EmptySuccess, error) {
-	return &pb.EmptySuccess{}, nil
+    return &pb.EmptySuccess{}, nil
 }
 func (s *HookService) OnSessionSubscribed(ctx context.Context, in *pb.SessionSubscribedRequest) (*pb.EmptySuccess, error) {
-	return &pb.EmptySuccess{}, nil
+    return &pb.EmptySuccess{}, nil
 }
 
 func (s *HookService) OnSessionUnsubscribed(ctx context.Context, in *pb.SessionUnsubscribedRequest) (*pb.EmptySuccess, error) {
-	return &pb.EmptySuccess{}, nil
+    return &pb.EmptySuccess{}, nil
 }
 
 func (s *HookService) OnSessionResumed(ctx context.Context, in *pb.SessionResumedRequest) (*pb.EmptySuccess, error) {
-	return &pb.EmptySuccess{}, nil
+    return &pb.EmptySuccess{}, nil
 }
 
 func (s *HookService) OnSessionDiscarded(ctx context.Context, in *pb.SessionDiscardedRequest) (*pb.EmptySuccess, error) {
-	return &pb.EmptySuccess{}, nil
+    return &pb.EmptySuccess{}, nil
 }
 
 func (s *HookService) OnSessionTakeovered(ctx context.Context, in *pb.SessionTakeoveredRequest) (*pb.EmptySuccess, error) {
-	return &pb.EmptySuccess{}, nil
+    return &pb.EmptySuccess{}, nil
 }
 
 func (s *HookService) OnSessionTerminated(ctx context.Context, in *pb.SessionTerminatedRequest) (*pb.EmptySuccess, error) {
-	return &pb.EmptySuccess{}, nil
+    return &pb.EmptySuccess{}, nil
 }
 
 // get time
 func GetTime() int64 {
-	return time.Now().UnixNano()
+    return time.Now().UnixNano()
 }
 
 // generate uuid
 func GetUUID() string {
-	id := uuid.New()
-	return id.String()
+    id := uuid.New()
+    return id.String()
 }
 
 //get decode data
 func DecodeData(rawData []byte) interface{} {
-	var data interface{}
-	err := json.Unmarshal(rawData, &data)
-	if nil != err {
-		return ""
-	}
-	return data
+    var data interface{}
+    err := json.Unmarshal(rawData, &data)
+    if nil != err {
+        return ""
+    }
+    return data
 }
 
 func getUserNameFromTopic(topic string) (user string) {
-	items := strings.SplitN(topic, "/", 2)
-	if len(items) != 2 {
-		return
-	}
-	return items[0]
+    items := strings.SplitN(topic, "/", 2)
+    if len(items) != 2 {
+        return
+    }
+    return items[0]
 }
 
 func (s *HookService) OnMessagePublish(ctx context.Context, in *pb.MessagePublishRequest) (*pb.ValuedResponse, error) {
-	res := &pb.ValuedResponse{}
-	res.Type = pb.ValuedResponse_STOP_AND_RETURN
-	res.Value = &pb.ValuedResponse_BoolResult{BoolResult: false}
-	//do nothing when receive tkeel attribute/telemetry/command event.
-	if in.Message.From == defaultDownStreamClientId {
-		log.Debugf("downstream data: %v", in.GetMessage())
-		res.Value = &pb.ValuedResponse_BoolResult{BoolResult: true}
-		return res, nil
-	}
-
-	username := getUserNameFromTopic(in.Message.Topic)
-	//get owner
-	owner, err := s.GetState(username + devEntitySuffixKey)
-	if err != nil {
-		return nil, err
-	}
-	data := make(map[string]interface{})
-	data["id"] = username
-	data["owner"] = string(owner)
-	data["type"] = "device"
-	data["source"] = "iothub"
-	topic := in.GetMessage().Topic
-	payload := DecodeData(in.GetMessage().GetPayload())
-<<<<<<< HEAD
-	//var propertyType string
-	//switch topic {
-	//case username + "/" + AttributesTopic:
-	//    fallthrough
-	//case username + "/" + AttributesGatewayTopic:
-	//    // 变短上传属性
-	//    propertyType = attributeProperty
-	//
-	//case username + "/" + TelemetryTopic:
-	//    fallthrough
-	//case username + "/" + TelemetryGatewayTopic:
-	//    // 边端上传遥测
-	//    propertyType = telemetryProperty
-	//
-	//case username + "/" + AttributesTopicRequest:
-	//    // 边缘端获取平台属性值
-	//    log.Infof("receive attribute requests payload %v", payload)
-	//    // todo 获取 payload keys, 向 core 查询 属性值， 返回给边端
-	//    return res, nil
-	//
-	//case username + "/" + CommandTopicResponse:
-	//    // 边缘端命令 response
-	//    log.Infof("receive command response payload %v", payload)
-	//    // todo 返回一般的 cmd ack 给到 tkeel-device or other application
-	//    return res, nil
-	//
-	//default:
-	//    propertyType = rawDataProperty
-	//}
-	/*
-		{
-		   "id": "device_123",
-		   "ts": 1641349927430079500,
-		   "path": "device_123/v1/devices/me/telemetry"
-		   "values": {
-		        "telemetry1": "value1",
-		        "telemetry2": "value2"
-		   },
-		   "type": "telemetry",
-		   "mark": "upstream"
-		}
-	*/
-	data["ts"] = GetTime()
-	data["values"] = payload
-	data["path"] = topic
-	data["type"] = "telemetry"
-=======
-
-	// 获取平台属性值
-	if strings.HasPrefix(topic, username+"/"+AttributesTopicRequest){
-		// 一般设备
-		log.Infof("receive attribute requests payload %v", payload)
-		// todo 获取 payload keys, 向 core 查询 属性值， 返回给边端
-		mapData := payload.(map[string]interface{})
-		// {"clientKeys":"attribute1,attribute2", "sharedKeys":"shared1,shared2"} // tb payload
-		// {“keys”: "attribute1,attribute2"}
-
-		requestId := strings.Split(topic, username+"/"+AttributesTopicRequest)[0]
-		ackTopic := strings.Replace(AttributesTopicResponse, "+", requestId, 1)
-		if err := Publish(username, ackTopic, defaultDownStreamClientId, 0, false, mapData); nil != err {
-			return nil, err
-		}
-
-		res.Value = &pb.ValuedResponse_BoolResult{BoolResult: true}
-		return res, nil
-	}else if topic == AttributesGatewayTopicRequest{
-		// 网关设备
-		mapData := payload.(map[string]interface{})
-		//device := mapData["device"].(string)
-		//attributeKey := mapData["key"].(string)
-		////todo: 向 core 查询 属性值， 返回给边端
-		//mapData["value"] := GetAttributes(device, attributeKey)
-
-		delete(mapData, "key")
-		ackTopic := AttributesGatewayTopicResponse
-		if err := Publish(username, ackTopic, defaultDownStreamClientId, 0, false, mapData); nil != err {
-			return nil, err
-		}
-
-		res.Value = &pb.ValuedResponse_BoolResult{BoolResult: true}
-		return res, nil
-	}
-
-	var propertyType string
-	switch topic {
-	case username + "/" + AttributesTopic:
-		fallthrough
-	case username + "/" + AttributesGatewayTopic:
-		// 变短上传属性
-		propertyType = attributeProperty
-
-	case username + "/" + TelemetryTopic:
-		fallthrough
-	case username + "/" + TelemetryGatewayTopic:
-		// 边端上传遥测
-		propertyType = telemetryProperty
-
-	case username+"/"+CommandTopicResponse:
-		// 边缘端命令 response
-		log.Infof("receive command response payload %v", payload)
-		// todo 返回一般的 cmd ack 给到 tkeel-device or other application
-		res.Value = &pb.ValuedResponse_BoolResult{BoolResult: true}
-		return res, nil
-
-	default:
-		propertyType = rawDataProperty
-	}
-	data["data"] = map[string]interface{}{
-		rawDataProperty: map[string]interface{}{
-			"id":     username,
-			"ts":     GetTime(),
-			"values": payload,
-			"path":   topic,
-			"type":   propertyType,
-			"mark":   MarkUpStream,
-		},
-	}
->>>>>>> 446fd1cd
-	//if topic == (username + "/" + AttributesTopic) || topic == (username + "/" + AttributesGatewayTopic) {
-	//	data["data"] = map[string]interface{}{
-	//		attributeProperty: map[string]interface{}{
-	//			"id": username,
-	//			"ts":   GetTime(),
-	//			"values": payload,
-	//			"path": topic,
-	//			"type": attributeProperty,
-	//			"mark": MarkUpStream,
-	//		},
-	//	}
-	//
-	//} else if topic == (username + "/" + TelemetryTopic) || topic == (username + "/" + TelemetryGatewayTopic) {
-	//	data["data"] = map[string]interface{}{
-	//		telemetryProperty: map[string]interface{}{
-	//			"id": username,
-	//			"ts":   GetTime(),
-	//			"values": payload,
-	//			"path": topic,
-	//			"type": telemetryProperty,
-	//			"mark": MarkUpStream,
-	//		},
-	//	}
-	//} else if strings.HasPrefix(topic, username+"/"+AttributesTopicRequest) {
-	//	id := strings.Split(topic, username+"/"+AttributesTopicRequest)[0]
-	//	log.Infof("get attribute id %s", id)
-	//	// 边缘端获取平台属性值
-	//	// todo 获取 payload keys, 向 core 查询 属性值， 返回给边端
-	//} else if strings.HasPrefix(topic, username+"/"+AttributesTopicResponse) {
-	//	id := strings.Split(topic, username+"/"+AttributesTopicResponse)[0]
-	//	log.Infof("cmd response id %s", id)
-	//	// 边缘端命令 response
-	//	// todo 返回一般的 cmd ack 给到 tkeel-device or other application
-	//} else if strings.HasPrefix(topic, username+"/"){
-	//	// 有效的非平台预定义的 topic 表示向平台发送原始数据
-	//	data["data"] = map[string]interface{}{
-	//		rawDataProperty: map[string]interface{}{
-	//			"id": username,
-	//			"ts":    GetTime(),
-	//			"values": payload,
-	//			"path": topic,
-	//			"type": rawDataProperty,
-	//			"mark": MarkUpStream,
-	//		},
-	//	}
-	//} else {
-	//	log.Warnf("invalid topic %s", topic)
-	//	return res, errors.New("invalid topic")
-	//}
-	//log.Debug(data)
-	v, err := json.Marshal(data)
-	if err != nil {
-		res.Value = &pb.ValuedResponse_BoolResult{BoolResult: true}
-	}
-	//
-	s.producer.Input() <- &sarama.ProducerMessage{
-		Topic: "core-pub",
-		Value: sarama.ByteEncoder(v),
-	}
-	//if err := s.daprClient.PublishEvent(context.Background(), "iothub-pubsub", "core-pub", data); err != nil {
-	//    log.Error(err)
-	//    return res, nil
-	//}
-	res.Value = &pb.ValuedResponse_BoolResult{BoolResult: true}
-	return res, nil
+    res := &pb.ValuedResponse{}
+    res.Type = pb.ValuedResponse_STOP_AND_RETURN
+    res.Value = &pb.ValuedResponse_BoolResult{BoolResult: false}
+    //do nothing when receive tkeel attribute/telemetry/command event.
+    if in.Message.From == defaultDownStreamClientId {
+        log.Debugf("downstream data: %v", in.GetMessage())
+        res.Value = &pb.ValuedResponse_BoolResult{BoolResult: true}
+        return res, nil
+    }
+
+    username := getUserNameFromTopic(in.Message.Topic)
+    //get owner
+    owner, err := s.GetState(username + devEntitySuffixKey)
+    if err != nil {
+        return nil, err
+    }
+    data := make(map[string]interface{})
+    data["id"] = username
+    data["owner"] = string(owner)
+    data["type"] = "device"
+    data["source"] = "iothub"
+    topic := in.GetMessage().Topic
+    payload := DecodeData(in.GetMessage().GetPayload())
+    /*
+    	{
+    	   "id": "device_123",
+    	   "ts": 1641349927430079500,
+    	   "path": "device_123/v1/devices/me/telemetry"
+    	   "values": {
+    	        "telemetry1": "value1",
+    	        "telemetry2": "value2"
+    	   },
+    	   "type": "telemetry",
+    	   "mark": "upstream"
+    	}
+    */
+    data["ts"] = GetTime()
+    data["values"] = payload
+    data["path"] = topic
+    data["type"] = "telemetry"
+
+    // 获取平台属性值
+    if strings.HasPrefix(topic, username+"/"+AttributesTopicRequest) {
+        // 一般设备
+        log.Infof("receive attribute requests payload %v", payload)
+        // todo 获取 payload keys, 向 core 查询 属性值， 返回给边端
+        mapData := payload.(map[string]interface{})
+        // {"clientKeys":"attribute1,attribute2", "sharedKeys":"shared1,shared2"} // tb payload
+        // {“keys”: "attribute1,attribute2"}
+
+        requestId := strings.Split(topic, username+"/"+AttributesTopicRequest)[0]
+        ackTopic := strings.Replace(AttributesTopicResponse, "+", requestId, 1)
+        if err := Publish(username, ackTopic, defaultDownStreamClientId, 0, false, mapData); nil != err {
+            return nil, err
+        }
+
+        res.Value = &pb.ValuedResponse_BoolResult{BoolResult: true}
+        return res, nil
+    } else if topic == AttributesGatewayTopicRequest {
+        // 网关设备
+        mapData := payload.(map[string]interface{})
+        //device := mapData["device"].(string)
+        //attributeKey := mapData["key"].(string)
+        ////todo: 向 core 查询 属性值， 返回给边端
+        //mapData["value"] := GetAttributes(device, attributeKey)
+
+        delete(mapData, "key")
+        ackTopic := AttributesGatewayTopicResponse
+        if err := Publish(username, ackTopic, defaultDownStreamClientId, 0, false, mapData); nil != err {
+            return nil, err
+        }
+
+        res.Value = &pb.ValuedResponse_BoolResult{BoolResult: true}
+        return res, nil
+    }
+
+    var propertyType string
+    switch topic {
+    case username + "/" + AttributesTopic:
+        fallthrough
+    case username + "/" + AttributesGatewayTopic:
+        // 变短上传属性
+        propertyType = attributeProperty
+
+    case username + "/" + TelemetryTopic:
+        fallthrough
+    case username + "/" + TelemetryGatewayTopic:
+        // 边端上传遥测
+        propertyType = telemetryProperty
+
+    case username + "/" + CommandTopicResponse:
+        // 边缘端命令 response
+        log.Infof("receive command response payload %v", payload)
+        // todo 返回一般的 cmd ack 给到 tkeel-device or other application
+        res.Value = &pb.ValuedResponse_BoolResult{BoolResult: true}
+        return res, nil
+
+    default:
+        propertyType = rawDataProperty
+    }
+    data["data"] = map[string]interface{}{
+        rawDataProperty: map[string]interface{}{
+            "id":     username,
+            "ts":     GetTime(),
+            "values": payload,
+            "path":   topic,
+            "type":   propertyType,
+            "mark":   MarkUpStream,
+        },
+    }
+    v, err := json.Marshal(data)
+    if err != nil {
+        res.Value = &pb.ValuedResponse_BoolResult{BoolResult: true}
+    }
+    //
+    s.producer.Input() <- &sarama.ProducerMessage{
+        Topic: "core-pub",
+        Value: sarama.ByteEncoder(v),
+    }
+    if err := s.daprClient.PublishEvent(context.Background(), "iothub-pubsub", "core-pub", data); err != nil {
+        log.Error(err)
+        return res, nil
+    }
+    res.Value = &pb.ValuedResponse_BoolResult{BoolResult: true}
+    return res, nil
 }
 
 func (s *HookService) OnMessageDelivered(ctx context.Context, in *pb.MessageDeliveredRequest) (*pb.EmptySuccess, error) {
-	return &pb.EmptySuccess{}, nil
+    return &pb.EmptySuccess{}, nil
 }
 
 func (s *HookService) OnMessageDropped(ctx context.Context, in *pb.MessageDroppedRequest) (*pb.EmptySuccess, error) {
-	return &pb.EmptySuccess{}, nil
+    return &pb.EmptySuccess{}, nil
 }
 
 func (s *HookService) OnMessageAcked(ctx context.Context, in *pb.MessageAckedRequest) (*pb.EmptySuccess, error) {
-	return &pb.EmptySuccess{}, nil
+    return &pb.EmptySuccess{}, nil
 }
 
 func AddDefaultAuthHeader(req *http.Request) {
-	authString := fmt.Sprintf("tenant=%s&user=%s&role=%s", defaultTenant, defaultUser, defultRole)
-	req.Header.Add(tkeelAuthHeader, base64.StdEncoding.EncodeToString([]byte(authString)))
+    authString := fmt.Sprintf("tenant=%s&user=%s&role=%s", defaultTenant, defaultUser, defultRole)
+    req.Header.Add(tkeelAuthHeader, base64.StdEncoding.EncodeToString([]byte(authString)))
 }
 
 // create SubscribeEntity
 func (s *HookService) CreateSubscribeEntity(owner, devId, itemType, subscriptionTopic, subscriptionMode string) error {
-	subId := GetUUID()
-	subReq := &v1.SubscriptionObject{
-		PubsubName: "iothub-pubsub",
-		Topic:      "sub-core",
-		Mode:       subscriptionMode,
-		Filter:     fmt.Sprintf("insert into %s select %s.%s", subId, devId, itemType),
-		Source:     "tkeel-device",
-		Target:     "iothub",
-	}
-	log.Debug("create SubscribeEntity: ", subReq)
-
-	data, err := json.Marshal(subReq)
-	if nil != err {
-		log.Error(err)
-		return err
-	}
-
-	url := fmt.Sprintf(BaseUrl+"/core/v1/subscriptions?id=%s&source=%s&owner=%s&type=%s", subId, "iothub", owner, "SUBSCRIPTION")
-	payload := strings.NewReader(string(data))
-	req, err := http.NewRequest(http.MethodPost, url, payload)
-	if err != nil {
-		return err
-	}
-
-	req.Header.Add("Content-Type", "application/json")
-	AddDefaultAuthHeader(req)
-
-	resp, err := http.DefaultClient.Do(req)
-	if err != nil {
-		return err
-	}
-	defer resp.Body.Close()
-
-	res, err := ioutil.ReadAll(resp.Body)
-	if err != nil {
-		log.Errorf("create subscription err, %v", err)
-		return err
-	}
-
-	log.Debugf("create subscription ok, %v", res)
-	//save subId 保存必要的数据，收到 pubsub 时能够区分，执行对应的逻辑， subId-> topic
-	if err := s.SaveState(subId, []byte(subscriptionTopic)); err != nil {
-		return err
-	}
-	// save topic, 取消订阅时获取 topic-> subId
-	if err := s.SaveState(subscriptionTopic, []byte(subId)); err != nil {
-		return err
-	}
-	return s.SaveSubscriptionId(devId, subId)
+    subId := GetUUID()
+    subReq := &v1.SubscriptionObject{
+        PubsubName: "iothub-pubsub",
+        Topic:      "sub-core",
+        Mode:       subscriptionMode,
+        Filter:     fmt.Sprintf("insert into %s select %s.%s", subId, devId, itemType),
+        Source:     "tkeel-device",
+        Target:     "iothub",
+    }
+    log.Debug("create SubscribeEntity: ", subReq)
+
+    data, err := json.Marshal(subReq)
+    if nil != err {
+        log.Error(err)
+        return err
+    }
+
+    url := fmt.Sprintf(BaseUrl+"/core/v1/subscriptions?id=%s&source=%s&owner=%s&type=%s", subId, "iothub", owner, "SUBSCRIPTION")
+    payload := strings.NewReader(string(data))
+    req, err := http.NewRequest(http.MethodPost, url, payload)
+    if err != nil {
+        return err
+    }
+
+    req.Header.Add("Content-Type", "application/json")
+    AddDefaultAuthHeader(req)
+
+    resp, err := http.DefaultClient.Do(req)
+    if err != nil {
+        return err
+    }
+    defer resp.Body.Close()
+
+    res, err := ioutil.ReadAll(resp.Body)
+    if err != nil {
+        log.Errorf("create subscription err, %v", err)
+        return err
+    }
+
+    log.Debugf("create subscription ok, %v", res)
+    //save subId 保存必要的数据，收到 pubsub 时能够区分，执行对应的逻辑， subId-> topic
+    if err := s.SaveState(subId, []byte(subscriptionTopic)); err != nil {
+        return err
+    }
+    // save topic, 取消订阅时获取 topic-> subId
+    if err := s.SaveState(subscriptionTopic, []byte(subId)); err != nil {
+        return err
+    }
+    return s.SaveSubscriptionId(devId, subId)
 }
 
 // 保存每一个设备的 subIds
-func (s *HookService) SaveSubscriptionId(devId, subId string) error{
-	subscriptionIds, err := s.GetState(devId)
-	if err != nil {
-		return err
-	}
-	var subIds interface{}
-
-	if err := json.Unmarshal(subscriptionIds, &subIds); nil != err{
-		return err
-	}
-	idArray := reflect.ValueOf(subIds)
-	idArray.Field(idArray.Len()).SetString(subId)
-	newSubIds, err := json.Marshal(idArray.Interface())
-	if err != nil {
-		return err
-	}
-	if err := s.SaveState(devId, newSubIds); err != nil {
-		return err
-	}
-	return nil
+func (s *HookService) SaveSubscriptionId(devId, subId string) error {
+    subscriptionIds, err := s.GetState(devId)
+    if err != nil {
+        return err
+    }
+    var subIds interface{}
+
+    if err := json.Unmarshal(subscriptionIds, &subIds); nil != err {
+        return err
+    }
+    idArray := reflect.ValueOf(subIds)
+    idArray.Field(idArray.Len()).SetString(subId)
+    newSubIds, err := json.Marshal(idArray.Interface())
+    if err != nil {
+        return err
+    }
+    if err := s.SaveState(devId, newSubIds); err != nil {
+        return err
+    }
+    return nil
 }
 
 // delete SubscribeEntity
 func (s *HookService) DeleteSubscribeEntity(owner, devId, subId string) error {
-	url := fmt.Sprintf("apis/core/v1/subscriptions/%s?source=%s&owner=%s&type=%s", subId, "iothub", owner, "SUBSCRIPTION")
-	res, err := s.daprClient.InvokeMethodWithContent(
-		context.Background(),
-		"keel",
-		url,
-		http.MethodDelete,
-		&dapr.DataContent{
-			ContentType: "application/json",
-		},
-	)
-	if err != nil {
-		log.Errorf("delete subscription entity err %v", err)
-		return err
-	}
-	log.Debugf("delete subscription ok, %v", res)
-	return nil
+    url := fmt.Sprintf("apis/core/v1/subscriptions/%s?source=%s&owner=%s&type=%s", subId, "iothub", owner, "SUBSCRIPTION")
+    res, err := s.daprClient.InvokeMethodWithContent(
+        context.Background(),
+        "keel",
+        url,
+        http.MethodDelete,
+        &dapr.DataContent{
+            ContentType: "application/json",
+        },
+    )
+    if err != nil {
+        log.Errorf("delete subscription entity err %v", err)
+        return err
+    }
+    log.Debugf("delete subscription ok, %v", res)
+    return nil
 }
 
 // get state store
 func (s *HookService) GetState(key string) ([]byte, error) {
-	item, err := s.daprClient.GetState(context.Background(), iothubPrivateStatesStoreName, key)
-	if err != nil {
-		log.Errorf("Failed to get state: %v", err)
-		return nil, err
-	}
-	return item.Value, nil
+    item, err := s.daprClient.GetState(context.Background(), iothubPrivateStatesStoreName, key)
+    if err != nil {
+        log.Errorf("Failed to get state: %v", err)
+        return nil, err
+    }
+    return item.Value, nil
 }
 
 // save state store
 func (s *HookService) SaveState(key string, data []byte) error {
-	if err := s.daprClient.SaveState(context.Background(), iothubPrivateStatesStoreName, key, data); err != nil {
-		log.Errorf("Failed to persist state: %v\n", err)
-		return err
-	}
-	return nil
+    if err := s.daprClient.SaveState(context.Background(), iothubPrivateStatesStoreName, key, data); err != nil {
+        log.Errorf("Failed to persist state: %v\n", err)
+        return err
+    }
+    return nil
 }
 
 // delete state store
 func (s *HookService) DeleteState(key string) error {
-	if err := s.daprClient.DeleteState(context.Background(), iothubPrivateStatesStoreName, key); err != nil {
-		log.Errorf("Failed to delete state store: %v", err)
-		return err
-	}
-	return nil
+    if err := s.daprClient.DeleteState(context.Background(), iothubPrivateStatesStoreName, key); err != nil {
+        log.Errorf("Failed to delete state store: %v", err)
+        return err
+    }
+    return nil
 }