package service

import (
	"context"
	"encoding/base64"
	"encoding/json"
	"fmt"
	"io/ioutil"
	"net/http"
	"reflect"
	"strconv"
	"strings"
	"time"

	dapr "github.com/dapr/go-sdk/client"

	"github.com/google/uuid"
	"github.com/pkg/errors"
	v1 "github.com/tkeel-io/core/api/core/v1"
	pb "github.com/tkeel-io/iothub/protobuf"
	"github.com/tkeel-io/kit/log"
)

const (
	//state store
	iothubPrivateStatesStoreName = `iothub-private-store`
	connectInfoSuffixKey         = `_ci`
	devEntitySuffixKey           = `_de`
	subEntitySuffixKey           = `_sub`

	//different properties of device entity
	rawDataProperty     = `rawData`
	attributeProperty   = `attributes`
	telemetryProperty   = `telemetry`
	commandProperty     = `commands`
	connectInfoProperty = `connectInfo`

	// mark
	MarkUpStream = "upstream"
	MarkDownStream = "downstream"
	MarkConnecting = "connecting"

<<<<<<< HEAD
	// subscription mode
	onChangeMode = "onChange"
	realtimeMode = "realtime"
=======
>>>>>>> 19863f33

	// default client id for cloud
	defaultDownStreamClientId = `@tkeel.iothub.internal.clientId`

	// default header key
	tkeelAuthHeader = `x-tKeel-auth`
	defaultTenant   = `_tKeel_system`
	defaultUser     = `_tKeel_admin`
	defultRole      = `admin`

	// default base url
	BaseUrl         = `http://localhost:3500/v1.0/invoke/keel/method/apis`
)

// HookService is used to implement emqx_exhook_v1.s *HookService.
type HookService struct {
	pb.UnimplementedHookProviderServer
	daprClient dapr.Client
	//clients map[string]*ConnectInfo
	//entities map[string]*DeviceEntityInfo

	// map["clientid"][{"topic": "xxx/xxx", "qos": 0, "node": "XXX"},]
	subscribeTopics map[string][]map[string]interface{}
}

func NewHookService(client dapr.Client) *HookService {
	return &HookService{daprClient: client}
}

// HookProviderServer callbacks

func (s *HookService) OnProviderLoaded(ctx context.Context, in *pb.ProviderLoadedRequest) (*pb.LoadedResponse, error) {
	hooks := []*pb.HookSpec{
		{Name: "client.connect"},
		{Name: "client.connack"},
		{Name: "client.connected"},
		{Name: "client.disconnected"},
		{Name: "client.authenticate"},
		{Name: "client.check_acl"},
		{Name: "client.subscribe"},
		{Name: "client.unsubscribe"},
		{Name: "session.created"},
		{Name: "session.subscribed"},
		{Name: "session.unsubscribed"},
		{Name: "session.resumed"},
		{Name: "session.discarded"},
		{Name: "session.takeovered"},
		{Name: "session.terminated"},
		{Name: "message.publish"},
		{Name: "message.delivered"},
		{Name: "message.acked"},
		{Name: "message.dropped"},
	}
	return &pb.LoadedResponse{Hooks: hooks}, nil
}

func (s *HookService) OnProviderUnloaded(ctx context.Context, in *pb.ProviderUnloadedRequest) (*pb.EmptySuccess, error) {
	return &pb.EmptySuccess{}, nil
}

func (s *HookService) OnClientConnect(ctx context.Context, in *pb.ClientConnectRequest) (*pb.EmptySuccess, error) {
	return &pb.EmptySuccess{}, nil
}

func (s *HookService) OnClientConnack(ctx context.Context, in *pb.ClientConnackRequest) (*pb.EmptySuccess, error) {
	return &pb.EmptySuccess{}, nil
}

func (s *HookService) OnClientConnected(ctx context.Context, in *pb.ClientConnectedRequest) (*pb.EmptySuccess, error) {
	log.Debugf("clientInfo %v", in.GetClientinfo())
	username := in.Clientinfo.Username
	ci := &ConnectInfo{
		ClientID:   in.Clientinfo.Clientid,
		UserName:   in.Clientinfo.Username,
		PeerHost:   in.Clientinfo.Peerhost,
		Protocol:   in.Clientinfo.Protocol,
		SocketPort: strconv.Itoa(int(in.Clientinfo.Sockport)),
		Online:     true,
	}
	infoMap := map[string]interface{}{
		//connectInfoProperty: *ci,
		rawDataProperty: map[string]interface{}{
			"id":     username,
			"ts":     GetTime(),
			"values": *ci,
			"path":   "",
			"type":   connectInfoProperty,
			"mark":   MarkConnecting,
		},
	}
	// get owner
	owner, err := s.GetState(username + devEntitySuffixKey)
	if err != nil {
		return nil, err
	}

	data := map[string]interface{}{
		"id":     username,
		"owner":  string(owner),
		"type":   "device",
		"source": "iothub",
		"data":   infoMap,
	}
	log.Debugf("pub data %s", data)
	if err := s.daprClient.PublishEvent(context.Background(), "iothub-pubsub", "core-pub", data); err != nil {
		log.Error(err)
		return nil, err
	}
	//save ConnectInfo
	ciByte, err := json.Marshal(ci)
	if nil != err {
		log.Error(err)
		return nil, err
	}
	if err := s.SaveState(username + connectInfoSuffixKey, ciByte); err != nil {
		return nil, err
	}

	return &pb.EmptySuccess{}, nil
}

func (s *HookService) OnClientDisconnected(ctx context.Context, in *pb.ClientDisconnectedRequest) (*pb.EmptySuccess, error) {
	username := in.Clientinfo.Username
	ci := &ConnectInfo{
		ClientID:   "",
		UserName:   "",
		PeerHost:   "",
		Protocol:   "",
		SocketPort: "",
		Online:     false,
	}
	infoMap := map[string]interface{}{
		//connectInfoProperty: *ci,
		rawDataProperty: map[string]interface{}{
			"id":     username,
			"ts":     GetTime(),
			"values": *ci,
			"path":   "",
			"type":   connectInfoProperty,
			"mark":   MarkConnecting,
		},
	}
	// get owner
	owner, err := s.GetState(username + devEntitySuffixKey)
	if err != nil {
		return nil, err
	}
	data := map[string]interface{}{
		"id":     username,
		"owner":  string(owner),
		"type":   "device",
		"source": "iothub",
		"data":   infoMap,
	}
	log.Debugf("pub data %s", data)
	if err := s.daprClient.PublishEvent(context.Background(), "iothub-pubsub", "core-pub", data); err != nil {
		log.Error(err)
		return nil, err
	}

	//delete connect info from state store
	if err := s.DeleteState(username + connectInfoSuffixKey); err != nil {
		log.Errorf("Failed to delete state store: %v", err)
		return nil, err
	}
<<<<<<< HEAD
	// get all subscription id
	subIds, err := s.GetState(username)
	if err != nil {
		return nil, err
	}
	// delete topic id and subscription id
	for _, subId := range subIds{
		id := string(subId)
		topic, err := s.GetState(id)
		if err != nil {
			return nil, err
		}
		if err:= s.DeleteState(string(topic)); nil != err {
			log.Errorf("delete topic err, %v", err)
			return nil, err
		}
		if err:= s.DeleteState(id); nil != err {
			log.Errorf("delete subscription id err, %v", err)
			return nil, err
		}
	}
	// delete device id
	if err:= s.DeleteState(username); nil != err {
		log.Errorf("delete device id err, %v", err)
		return nil, err
	}

=======
	//delete subId
	if err:= s.DeleteState(username, subEntitySuffixKey); nil != err {
		log.Errorf("delete subscription id err, %v", err)
		return nil, err
	}
>>>>>>> 19863f33
	return &pb.EmptySuccess{}, nil
}

type TokenValidRequest struct {
	EntityToken string `json:"entity_token"`
}

type TokenValidResponseData struct {
	EntityID   string `json:"entity_id"`
	EntityType string `json:"entity_type"`
	Exp        int64  `json:"exp"`
	Owner      string `json:"owner"`
}

type TokenValidResponse struct {
	Code int32                  `json:"code"`
	Msg  string                 `json:"msg"`
	Data TokenValidResponseData `json:"data"`
}

func (s *HookService) parseToken(password string) (*TokenValidResponse, error) {
	url := BaseUrl + "/security/v1/entity/info/" + password
	req, err := http.NewRequest(http.MethodGet, url, nil)
	if err != nil {
		return nil, err
	}

	req.Header.Add("Content-Type", "application/json")
	AddDefaultAuthHeader(req)

	resp, err := http.DefaultClient.Do(req)
	if err != nil {
		return nil, err
	}
	defer resp.Body.Close()

	body, err := ioutil.ReadAll(resp.Body)
	if err != nil {
		return nil, err
	}


	tokenResp := &TokenValidResponse{}
	if err := json.Unmarshal(body, tokenResp); nil != err {
		return nil, err
	}
	return tokenResp, nil
}

func (s *HookService) auth(password, username string) bool {
	tokenResp, err := s.parseToken(password)
	if nil != err {
		log.Error(err)
		return false
	}
	log.Debug(tokenResp, username)
	if (tokenResp.Code != 200) || (tokenResp.Data.EntityID != username) {
		log.Errorf("auth result code: %v or invalid username %s", tokenResp.Msg, username)
		return false
	}
	//save owner
	if err := s.SaveState(username + devEntitySuffixKey, []byte(tokenResp.Data.Owner)); err != nil {
		return false
	}
	return true
}

func (s *HookService) OnClientAuthenticate(ctx context.Context, in *pb.ClientAuthenticateRequest) (*pb.ValuedResponse, error) {
	res := &pb.ValuedResponse{}
	res.Type = pb.ValuedResponse_STOP_AND_RETURN
	log.Debug(in.GetClientinfo())
	authRes := s.auth(in.Clientinfo.GetPassword(), in.Clientinfo.GetUsername())
	res.Value = &pb.ValuedResponse_BoolResult{BoolResult: authRes}
	return res, nil
}

func (s *HookService) OnClientCheckAcl(ctx context.Context, in *pb.ClientCheckAclRequest) (*pb.ValuedResponse, error) { //nolint
	return &pb.ValuedResponse{}, nil
}

func (s *HookService) OnClientSubscribe(ctx context.Context, in *pb.ClientSubscribeRequest) (*pb.EmptySuccess, error) {
	topics := in.GetTopicFilters()
	username := in.Clientinfo.GetUsername()
	for _, tf := range topics {
		topic := tf.GetName()
		//get owner
		value, err := s.GetState(username + devEntitySuffixKey)
		if err != nil {
			return nil, err
		}
		owner := string(value)

		log.Debugf("client subscribe topic: %s, username: %s", topic, username)
		// 创建 core 订阅实体
		if topic == AttributesTopic {
<<<<<<< HEAD
			// 一般设备订阅平台属性变化
			s.CreateSubscribeEntity(owner, username, attributeProperty, topic, onChangeMode)
		} else if topic == AttributesGatewayTopic {
			//网关设备订阅平台属性变化
			//{"device": "Device A", "data": {"attribute1": "value1", "attribute2": 42}} // tb payload
			//var devices []string
			//s.CreateSubscribeEntity(owner, username, attributeProperty, topic, onChangeMode)
=======
			s.CreateSubscribeEntity(owner, username, attributeProperty)

>>>>>>> 19863f33
		} else if topic == CommandTopicRequest {
			//订阅平台命令
			s.CreateSubscribeEntity(owner, username, commandProperty, topic, realtimeMode)
		} else if topic == AttributesTopicResponse || topic ==  AttributesGatewayTopicResponse {
			//边端获取平台属性值
			//do nothing
			log.Debugf("client subscribe topic %s", topic)
		} else {
			return nil, errors.New("invalid topic")
		}

	}
	return &pb.EmptySuccess{}, nil
}

func (s *HookService) OnClientUnsubscribe(ctx context.Context, in *pb.ClientUnsubscribeRequest) (*pb.EmptySuccess, error) {
	topics := in.GetTopicFilters()
	username := in.Clientinfo.GetUsername()
	for _, tf := range topics {
		topic := tf.GetName()
		log.Debug("unSubscribe topic ", topic)
		//get owner
		owner, err := s.GetState(username + devEntitySuffixKey)
		if err != nil {
			return nil, err
		}
		// get subscription Id
		subId, err := s.GetState(topic)
		if err != nil {
			return nil, err
		}
		// delete topic Id
		if err:= s.DeleteState(topic); nil != err {
			log.Errorf("delete topic id err, %v", err)
			return nil, err
		}

		// 删除 core 订阅实体
		if err := s.DeleteSubscribeEntity(string(owner), username, string(subId)); nil != err {
			return nil, err
		}
		// delete subscription Id
		if err:= s.DeleteState(string(subId)); nil != err {
			log.Errorf("delete subscription id err, %v", err)
			return nil, err
		}
	}
	return &pb.EmptySuccess{}, nil
}

func (s *HookService) OnSessionCreated(ctx context.Context, in *pb.SessionCreatedRequest) (*pb.EmptySuccess, error) {
	return &pb.EmptySuccess{}, nil
}
func (s *HookService) OnSessionSubscribed(ctx context.Context, in *pb.SessionSubscribedRequest) (*pb.EmptySuccess, error) {
	return &pb.EmptySuccess{}, nil
}

func (s *HookService) OnSessionUnsubscribed(ctx context.Context, in *pb.SessionUnsubscribedRequest) (*pb.EmptySuccess, error) {
	return &pb.EmptySuccess{}, nil
}

func (s *HookService) OnSessionResumed(ctx context.Context, in *pb.SessionResumedRequest) (*pb.EmptySuccess, error) {
	return &pb.EmptySuccess{}, nil
}

func (s *HookService) OnSessionDiscarded(ctx context.Context, in *pb.SessionDiscardedRequest) (*pb.EmptySuccess, error) {
	return &pb.EmptySuccess{}, nil
}

func (s *HookService) OnSessionTakeovered(ctx context.Context, in *pb.SessionTakeoveredRequest) (*pb.EmptySuccess, error) {
	return &pb.EmptySuccess{}, nil
}

func (s *HookService) OnSessionTerminated(ctx context.Context, in *pb.SessionTerminatedRequest) (*pb.EmptySuccess, error) {
	return &pb.EmptySuccess{}, nil
}

// get time
func GetTime() int64 {
	return time.Now().UnixNano()
}

// generate uuid
func GetUUID() string {
	id := uuid.New()
	return id.String()
}

//get decode data
func DecodeData(rawData []byte) interface{} {
	var data interface{}
	err := json.Unmarshal(rawData, &data)
	if nil != err {
		return ""
	}
	return data
}

func getUserNameFromTopic(topic string) (user string) {
	items := strings.SplitN(topic, "/", 2)
	if len(items) != 2 {
		return
	}
	return items[0]
}

func (s *HookService) OnMessagePublish(ctx context.Context, in *pb.MessagePublishRequest) (*pb.ValuedResponse, error) {
	res := &pb.ValuedResponse{}
	res.Type = pb.ValuedResponse_STOP_AND_RETURN
	res.Value = &pb.ValuedResponse_BoolResult{BoolResult: false}
	//do nothing when receive tkeel attribute/telemetry/command event.
	if in.Message.From == defaultDownStreamClientId {
		log.Debugf("downstream data: %v", in.GetMessage())
		res.Value = &pb.ValuedResponse_BoolResult{BoolResult: true}
		return res, nil
	}

	username := getUserNameFromTopic(in.Message.Topic)
	//get owner
	owner, err := s.GetState(username + devEntitySuffixKey)
	if err != nil {
		return nil, err
	}
	data := make(map[string]interface{})
	data["id"] = username
	data["owner"] = string(owner)
	data["type"] = "device"
	data["source"] = "iothub"
	topic := in.GetMessage().Topic
	payload := DecodeData(in.GetMessage().GetPayload())
<<<<<<< HEAD

	// 获取平台属性值
	if strings.HasPrefix(topic, username+"/"+AttributesTopicRequest){
		// 一般设备
		log.Infof("receive attribute requests payload %v", payload)
		// todo 获取 payload keys, 向 core 查询 属性值， 返回给边端
		mapData := payload.(map[string]interface{})
		// {"clientKeys":"attribute1,attribute2", "sharedKeys":"shared1,shared2"} // tb payload
		// {“keys”: "attribute1,attribute2"}

		requestId := strings.Split(topic, username+"/"+AttributesTopicRequest)[0]
		ackTopic := strings.Replace(AttributesTopicResponse, "+", requestId, 1)
		if err := Publish(username, ackTopic, defaultDownStreamClientId, 0, false, mapData); nil != err {
			return nil, err
		}

		res.Value = &pb.ValuedResponse_BoolResult{BoolResult: true}
		return res, nil
	}else if topic == AttributesGatewayTopicRequest{
		// 网关设备
		mapData := payload.(map[string]interface{})
		//device := mapData["device"].(string)
		//attributeKey := mapData["key"].(string)
		////todo: 向 core 查询 属性值， 返回给边端
		//mapData["value"] := GetAttributes(device, attributeKey)

		delete(mapData, "key")
		ackTopic := AttributesGatewayTopicResponse
		if err := Publish(username, ackTopic, defaultDownStreamClientId, 0, false, mapData); nil != err {
			return nil, err
		}

		res.Value = &pb.ValuedResponse_BoolResult{BoolResult: true}
		return res, nil
	}

=======
>>>>>>> 19863f33
	var propertyType string
	switch topic {
	case username + "/" + AttributesTopic:
		fallthrough
	case username + "/" + AttributesGatewayTopic:
		// 变短上传属性
		propertyType = attributeProperty

	case username + "/" + TelemetryTopic:
		fallthrough
	case username + "/" + TelemetryGatewayTopic:
		// 边端上传遥测
		propertyType = telemetryProperty

<<<<<<< HEAD
=======
	case username+"/"+AttributesTopicRequest:
		// 边缘端获取平台属性值
		log.Infof("receive attribute requests payload %v", payload)
		// todo 获取 payload keys, 向 core 查询 属性值， 返回给边端
		return res, nil

>>>>>>> 19863f33
	case username+"/"+CommandTopicResponse:
		// 边缘端命令 response
		log.Infof("receive command response payload %v", payload)
		// todo 返回一般的 cmd ack 给到 tkeel-device or other application
<<<<<<< HEAD
		res.Value = &pb.ValuedResponse_BoolResult{BoolResult: true}
=======
>>>>>>> 19863f33
		return res, nil

	default:
		propertyType = rawDataProperty
	}
	data["data"] = map[string]interface{}{
		rawDataProperty: map[string]interface{}{
			"id":     username,
			"ts":     GetTime(),
			"values": payload,
			"path":   topic,
			"type":   propertyType,
			"mark":   MarkUpStream,
		},
	}
	//if topic == (username + "/" + AttributesTopic) || topic == (username + "/" + AttributesGatewayTopic) {
	//	data["data"] = map[string]interface{}{
	//		attributeProperty: map[string]interface{}{
	//			"id": username,
	//			"ts":   GetTime(),
	//			"values": payload,
	//			"path": topic,
	//			"type": attributeProperty,
	//			"mark": MarkUpStream,
	//		},
	//	}
	//
	//} else if topic == (username + "/" + TelemetryTopic) || topic == (username + "/" + TelemetryGatewayTopic) {
	//	data["data"] = map[string]interface{}{
	//		telemetryProperty: map[string]interface{}{
	//			"id": username,
	//			"ts":   GetTime(),
	//			"values": payload,
	//			"path": topic,
	//			"type": telemetryProperty,
	//			"mark": MarkUpStream,
	//		},
	//	}
	//} else if strings.HasPrefix(topic, username+"/"+AttributesTopicRequest) {
	//	id := strings.Split(topic, username+"/"+AttributesTopicRequest)[0]
	//	log.Infof("get attribute id %s", id)
	//	// 边缘端获取平台属性值
	//	// todo 获取 payload keys, 向 core 查询 属性值， 返回给边端
	//} else if strings.HasPrefix(topic, username+"/"+AttributesTopicResponse) {
	//	id := strings.Split(topic, username+"/"+AttributesTopicResponse)[0]
	//	log.Infof("cmd response id %s", id)
	//	// 边缘端命令 response
	//	// todo 返回一般的 cmd ack 给到 tkeel-device or other application
	//} else if strings.HasPrefix(topic, username+"/"){
	//	// 有效的非平台预定义的 topic 表示向平台发送原始数据
	//	data["data"] = map[string]interface{}{
	//		rawDataProperty: map[string]interface{}{
	//			"id": username,
	//			"ts":    GetTime(),
	//			"values": payload,
	//			"path": topic,
	//			"type": rawDataProperty,
	//			"mark": MarkUpStream,
	//		},
	//	}
	//} else {
	//	log.Warnf("invalid topic %s", topic)
	//	return res, errors.New("invalid topic")
	//}
	log.Debug(data)
	if err := s.daprClient.PublishEvent(context.Background(), "iothub-pubsub", "core-pub", data); err != nil {
		log.Error(err)
		return res, nil
	}
	res.Value = &pb.ValuedResponse_BoolResult{BoolResult: true}
	return res, nil
}

func (s *HookService) OnMessageDelivered(ctx context.Context, in *pb.MessageDeliveredRequest) (*pb.EmptySuccess, error) {
	return &pb.EmptySuccess{}, nil
}

func (s *HookService) OnMessageDropped(ctx context.Context, in *pb.MessageDroppedRequest) (*pb.EmptySuccess, error) {
	return &pb.EmptySuccess{}, nil
}

func (s *HookService) OnMessageAcked(ctx context.Context, in *pb.MessageAckedRequest) (*pb.EmptySuccess, error) {
	return &pb.EmptySuccess{}, nil
}

func AddDefaultAuthHeader(req *http.Request) {
	authString := fmt.Sprintf("tenant=%s&user=%s&role=%s", defaultTenant, defaultUser, defultRole)
	req.Header.Add(tkeelAuthHeader, base64.StdEncoding.EncodeToString([]byte(authString)))
}

// create SubscribeEntity
func (s *HookService) CreateSubscribeEntity(owner, devId, itemType, subscriptionTopic, subscriptionMode string) error {
	subId := GetUUID()
	subReq := &v1.SubscriptionObject{
		PubsubName: "iothub-pubsub",
		Topic:      "sub-core",
		Mode:       subscriptionMode,
		Filter:     fmt.Sprintf("insert into %s select %s.%s", subId, devId, itemType),
		Source:     "tkeel-device",
		Target:     "iothub",
	}
	log.Debug("create SubscribeEntity: ", subReq)

	data, err := json.Marshal(subReq)
	if nil != err {
		log.Error(err)
		return err
	}

	url := fmt.Sprintf(BaseUrl + "/core/v1/subscriptions?id=%s&source=%s&owner=%s&type=%s", subId, "iothub", owner, "SUBSCRIPTION")
	payload := strings.NewReader(string(data))
	req, err := http.NewRequest(http.MethodPost, url, payload)
	if err != nil {
		return err
	}

	req.Header.Add("Content-Type", "application/json")
	AddDefaultAuthHeader(req)

	resp, err := http.DefaultClient.Do(req)
	if err != nil {
		return err
	}
	defer resp.Body.Close()

	res, err := ioutil.ReadAll(resp.Body)
	if err != nil {
		log.Errorf("create subscription err, %v", err)
		return err
	}

	log.Debugf("create subscription ok, %v", res)
<<<<<<< HEAD
	//save subId 保存必要的数据，收到 pubsub 时能够区分，执行对应的逻辑， subId-> topic
	if err := s.SaveState(subId, []byte(subscriptionTopic)); err != nil {
		return err
	}
	// save topic, 取消订阅时获取 topic-> subId
	if err := s.SaveState(subscriptionTopic, []byte(subId)); err != nil {
		return err
	}
	return s.SaveSubscriptionId(devId, subId)
}

// 保存每一个设备的 subIds
func (s *HookService) SaveSubscriptionId(devId, subId string) error{
	subscriptionIds, err := s.GetState(devId)
	if err != nil {
		return err
	}
	var subIds interface{}

	if err := json.Unmarshal(subscriptionIds, &subIds); nil != err{
		return err
	}
	idArray := reflect.ValueOf(subIds)
	idArray.Field(idArray.Len()).SetString(subId)
	newSubIds, err := json.Marshal(idArray.Interface())
	if err != nil {
		return err
	}
	if err := s.SaveState(devId, newSubIds); err != nil {
=======
	//save subId
	// todo 保存必要的数据，收到 pubsub 时能够区分，执行对应的逻辑， key-> subId
	if err := s.SaveState(devId, subEntitySuffixKey, []byte(subId)); err != nil {
>>>>>>> 19863f33
		return err
	}
	return nil
}

// delete SubscribeEntity
func (s *HookService) DeleteSubscribeEntity(owner, devId, subId string) error {
	url := fmt.Sprintf("apis/core/v1/subscriptions/%s?source=%s&owner=%s&type=%s", subId, "iothub", owner, "SUBSCRIPTION")
	res, err := s.daprClient.InvokeMethodWithContent(
		context.Background(),
		"keel",
		url,
		http.MethodDelete,
		&dapr.DataContent{
			ContentType: "application/json",
		},
	)
	if err != nil {
		log.Errorf("delete subscription entity err %v", err)
		return err
	}
	log.Debugf("delete subscription ok, %v", res)
	return nil
}

// get state store
func (s *HookService) GetState(key string) ([]byte, error) {
	item, err := s.daprClient.GetState(context.Background(), iothubPrivateStatesStoreName, key)
	if err != nil {
		log.Errorf("Failed to get state: %v", err)
		return nil, err
	}
	return item.Value, nil
}

// save state store
func (s *HookService) SaveState(key string, data []byte) error {
	if err := s.daprClient.SaveState(context.Background(), iothubPrivateStatesStoreName, key, data); err != nil {
		log.Errorf("Failed to persist state: %v\n", err)
		return err
	}
	return nil
}

// delete state store
func (s *HookService) DeleteState(key string) error {
	if err := s.daprClient.DeleteState(context.Background(), iothubPrivateStatesStoreName, key); err != nil {
		log.Errorf("Failed to delete state store: %v", err)
		return err
	}
	return nil
}<|MERGE_RESOLUTION|>--- conflicted
+++ resolved
@@ -40,12 +40,9 @@
 	MarkDownStream = "downstream"
 	MarkConnecting = "connecting"
 
-<<<<<<< HEAD
 	// subscription mode
 	onChangeMode = "onChange"
 	realtimeMode = "realtime"
-=======
->>>>>>> 19863f33
 
 	// default client id for cloud
 	defaultDownStreamClientId = `@tkeel.iothub.internal.clientId`
@@ -211,7 +208,6 @@
 		log.Errorf("Failed to delete state store: %v", err)
 		return nil, err
 	}
-<<<<<<< HEAD
 	// get all subscription id
 	subIds, err := s.GetState(username)
 	if err != nil {
@@ -239,13 +235,6 @@
 		return nil, err
 	}
 
-=======
-	//delete subId
-	if err:= s.DeleteState(username, subEntitySuffixKey); nil != err {
-		log.Errorf("delete subscription id err, %v", err)
-		return nil, err
-	}
->>>>>>> 19863f33
 	return &pb.EmptySuccess{}, nil
 }
 
@@ -341,7 +330,6 @@
 		log.Debugf("client subscribe topic: %s, username: %s", topic, username)
 		// 创建 core 订阅实体
 		if topic == AttributesTopic {
-<<<<<<< HEAD
 			// 一般设备订阅平台属性变化
 			s.CreateSubscribeEntity(owner, username, attributeProperty, topic, onChangeMode)
 		} else if topic == AttributesGatewayTopic {
@@ -349,10 +337,6 @@
 			//{"device": "Device A", "data": {"attribute1": "value1", "attribute2": 42}} // tb payload
 			//var devices []string
 			//s.CreateSubscribeEntity(owner, username, attributeProperty, topic, onChangeMode)
-=======
-			s.CreateSubscribeEntity(owner, username, attributeProperty)
-
->>>>>>> 19863f33
 		} else if topic == CommandTopicRequest {
 			//订阅平台命令
 			s.CreateSubscribeEntity(owner, username, commandProperty, topic, realtimeMode)
@@ -483,7 +467,6 @@
 	data["source"] = "iothub"
 	topic := in.GetMessage().Topic
 	payload := DecodeData(in.GetMessage().GetPayload())
-<<<<<<< HEAD
 
 	// 获取平台属性值
 	if strings.HasPrefix(topic, username+"/"+AttributesTopicRequest){
@@ -520,8 +503,6 @@
 		return res, nil
 	}
 
-=======
->>>>>>> 19863f33
 	var propertyType string
 	switch topic {
 	case username + "/" + AttributesTopic:
@@ -536,23 +517,11 @@
 		// 边端上传遥测
 		propertyType = telemetryProperty
 
-<<<<<<< HEAD
-=======
-	case username+"/"+AttributesTopicRequest:
-		// 边缘端获取平台属性值
-		log.Infof("receive attribute requests payload %v", payload)
-		// todo 获取 payload keys, 向 core 查询 属性值， 返回给边端
-		return res, nil
-
->>>>>>> 19863f33
 	case username+"/"+CommandTopicResponse:
 		// 边缘端命令 response
 		log.Infof("receive command response payload %v", payload)
 		// todo 返回一般的 cmd ack 给到 tkeel-device or other application
-<<<<<<< HEAD
 		res.Value = &pb.ValuedResponse_BoolResult{BoolResult: true}
-=======
->>>>>>> 19863f33
 		return res, nil
 
 	default:
@@ -685,7 +654,6 @@
 	}
 
 	log.Debugf("create subscription ok, %v", res)
-<<<<<<< HEAD
 	//save subId 保存必要的数据，收到 pubsub 时能够区分，执行对应的逻辑， subId-> topic
 	if err := s.SaveState(subId, []byte(subscriptionTopic)); err != nil {
 		return err
@@ -715,11 +683,6 @@
 		return err
 	}
 	if err := s.SaveState(devId, newSubIds); err != nil {
-=======
-	//save subId
-	// todo 保存必要的数据，收到 pubsub 时能够区分，执行对应的逻辑， key-> subId
-	if err := s.SaveState(devId, subEntitySuffixKey, []byte(subId)); err != nil {
->>>>>>> 19863f33
 		return err
 	}
 	return nil
