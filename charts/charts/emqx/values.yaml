--- conflicted
+++ resolved
@@ -106,18 +106,11 @@
     mqtt: 31883
     sn: 31884
     coap: 30588
-<<<<<<< HEAD
     lwm2m: 30685
-    mqttssl: 38883
-    mgmt: 38081
-    ws: 38083
-    wss: 38084
-=======
     mqttssl: 30883
     mgmt: 31082
     ws: 30083
     wss: 30084
->>>>>>> fe9f6c31
     dashboard:
     dashboardtls:
   ## Set the LoadBalancer service type to internal only.
